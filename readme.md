--- conflicted
+++ resolved
@@ -1,6 +1,3 @@
-<<<<<<< HEAD
-Progetto di gruppo per creazione di manager di studenti
-=======
 # Gestore Studenti da Riga di Comando
 
 Programma per gestire una lista di studenti tramite menù testuale.
@@ -12,4 +9,3 @@
 - Cerca studente per classe
 - Esci/termina
 
->>>>>>> 7b7a9db3
